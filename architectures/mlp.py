--- conflicted
+++ resolved
@@ -81,17 +81,8 @@
                     if self.track_dormant_ratio:
                         ratios.append(self._layer_dormant_ratio(inp, f"{prefix}_{i+1}"))
                     if self.use_layer_norm:
-<<<<<<< HEAD
-                        inp = nn.LayerNorm(
-                            name=f"{prefix}_ln{i + 1}", epsilon=1e-5)(inp)
-                return inp, branch_activations
-
-            actor_in, actor_activations = branch("actor", x)
-            critic_in, critic_activations = branch("critic", x)
-=======
                         inp = nn.LayerNorm(name=f"{prefix}_ln{i + 1}", epsilon=1e-5)(inp)
                 return inp, ratios
->>>>>>> 464e907d
 
             actor_in, actor_ratios = branch("actor", x)
             critic_in, critic_ratios = branch("critic", x)
@@ -116,23 +107,10 @@
         v = jnp.squeeze(v, -1)
 
         # -------- calculate dormant neuron ratio ------------------------------
-<<<<<<< HEAD
-        dormant_ratio = 0.0
-        if self.track_dormant_ratio and activations:
-            # Concatenate all activations and calculate dormant ratio
-            all_activations = jnp.concatenate(
-                [act_layer.flatten() for act_layer in activations])
-            # Count neurons with activation below threshold
-            dormant_count = jnp.sum(
-                jnp.abs(all_activations) < self.dormant_threshold)
-            total_count = all_activations.size
-            dormant_ratio = dormant_count / total_count
-=======
         if self.track_dormant_ratio and per_layer_ratios:
             # average of per-layer dormant ratios
             dormant_ratio = jnp.mean(jnp.array(per_layer_ratios))
         else:
             dormant_ratio = jnp.array(0.0, dtype=jnp.float32)
->>>>>>> 464e907d
 
         return pi, v, dormant_ratio