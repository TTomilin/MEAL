import json
import time
from dataclasses import dataclass, field, asdict
from pathlib import Path
from typing import Sequence, Optional, List, Literal

import flax
import numpy as np
import optax
import tyro
import wandb
from flax.core.frozen_dict import unfreeze
from flax.training.train_state import TrainState
from jax._src.flatten_util import ravel_pytree

from experiments.continual.agem import AGEM, init_agem_memory, sample_memory, compute_memory_gradient, agem_project, \
    update_agem_memory
from experiments.continual.ewc import EWC
from experiments.continual.ft import FT
from experiments.continual.l2 import L2
from experiments.continual.mas import MAS
from experiments.evaluation import evaluate_all_envs, make_eval_fn
from experiments.model.cnn import ActorCritic as CNNActorCritic
from experiments.model.mlp import ActorCritic as MLPActorCritic
from experiments.utils import *
from meal import make_sequence
from meal.env.utils.max_soup_calculator import calculate_max_soup
from meal.wrappers.logging import LogWrapper


@dataclass
class Config:
    # ═══════════════════════════════════════════════════════════════════════════
    # TRAINING / PPO PARAMETERS
    # ═══════════════════════════════════════════════════════════════════════════
    alg_name: Literal["ippo", "mappo"] = "ippo"
    lr: float = 1e-3
    anneal_lr: bool = False
    num_envs: int = 2048
    num_steps: int = 400
    steps_per_task: float = 1e8
    update_epochs: int = 8
    num_minibatches: int = 16
    gamma: float = 0.99
    gae_lambda: float = 0.95
    clip_eps: float = 0.2
    ent_coef: float = 0.01
    vf_coef: float = 0.5
    max_grad_norm: float = 1.0

    # Reward shaping
    reward_shaping: bool = True
    reward_shaping_horizon: float = 2.5e6

    # Reward distribution settings
    sparse_rewards: bool = False  # Only shared reward for soup delivery
    individual_rewards: bool = False  # Only respective agent gets reward for their actions

    # ═══════════════════════════════════════════════════════════════════════════
    # NETWORK ARCHITECTURE PARAMETERS
    # ═══════════════════════════════════════════════════════════════════════════
    activation: str = "relu"
    use_cnn: bool = False
    use_layer_norm: bool = True
    big_network: bool = False

    # ═══════════════════════════════════════════════════════════════════════════
    # CONTINUAL LEARNING PARAMETERS
    # ═══════════════════════════════════════════════════════════════════════════
    cl_method: Optional[str] = None
    reg_coef: Optional[float] = None
    use_task_id: bool = True
    use_multihead: bool = True
    shared_backbone: bool = False
    normalize_importance: bool = False
    regularize_critic: bool = False
    regularize_heads: bool = False
    reset_optimizer: bool = True

    # Regularization method specific parameters
    importance_episodes: int = 5
    importance_stride: int = 5  # compute and accumulate importance once every N steps
    importance_steps: int = 500
    importance_mode: str = "online"  # "online", "last" or "multi", only for EWC & MAS
    importance_decay: float = 0.9  # Only for online EWC & MAS

    # AGEM specific parameters
    agem_memory_size: int = 100000
    agem_sample_size: int = 1024
    agem_gradient_scale: float = 1.0

    # ═══════════════════════════════════════════════════════════════════════════
    # ENVIRONMENT PARAMETERS
    # ═══════════════════════════════════════════════════════════════════════════
    env_name: str = "overcooked"
    num_agents: int = 2  # number of agents in the environment
    seq_length: int = 10
    repeat_sequence: int = 1
    strategy: str = "generate"
    layouts: Optional[Sequence[str]] = field(default_factory=lambda: [])
    env_kwargs: Optional[Sequence[dict]] = None
    difficulty: Optional[str] = None
    single_task_idx: Optional[int] = None
    random_reset: bool = False
    random_agent_start: bool = True
<<<<<<< HEAD
    separated_agents: bool = False  # only accept layouts where agents occupy different connected regions of the grid

    # Agent restriction parameters
=======
>>>>>>> 2e602244
    complementary_restrictions: bool = False  # One agent can't pick up onions, other can't pick up plates
    sticky_actions: bool = False  # Actions have a probability of being forcefully repeated

    # ═══════════════════════════════════════════════════════════════════════════
    # EVALUATION PARAMETERS
    # ═══════════════════════════════════════════════════════════════════════════
    evaluation: bool = True
    eval_num_episodes: int = 5
    record_video: bool = False
    video_length: int = 250
    log_interval: int = 5

    # ═══════════════════════════════════════════════════════════════════════════
    # LOGGING PARAMETERS
    # ═══════════════════════════════════════════════════════════════════════════
    use_wandb: bool = True
    wandb_mode: Literal["online", "offline", "disabled"] = "online"
    entity: Optional[str] = ""
    project: str = "MEAL"
    tags: List[str] = field(default_factory=list)

    # ═══════════════════════════════════════════════════════════════════════════
    # EXPERIMENT PARAMETERS
    # ═══════════════════════════════════════════════════════════════════════════
    seed: int = 30
    num_seeds: int = 1

    # ═══════════════════════════════════════════════════════════════════════════
    # RUNTIME COMPUTED PARAMETERS
    # ═══════════════════════════════════════════════════════════════════════════
    num_actors: int = 0
    num_updates: int = 0
    minibatch_size: int = 0


############################
######  MAIN FUNCTION  #####
############################


def main():
    # set the device to the first available GPU
    jax.config.update("jax_platform_name", "gpu")

    # print the device that is being used
    print("Device: ", jax.devices())

    cfg = tyro.cli(Config)

    # Validate reward settings
    if cfg.sparse_rewards and cfg.individual_rewards:
        raise ValueError(
            "Cannot enable both sparse_rewards and individual_rewards simultaneously. "
            "Please choose only one reward setting."
        )

    if cfg.single_task_idx is not None:  # single-task baseline
        cfg.cl_method = "ft"
    if cfg.cl_method is None:
        raise ValueError(
            "cl_method is required. Please specify a continual learning method (e.g., ewc, mas, l2, ft, agem).")

    difficulty = cfg.difficulty
    seq_length = cfg.seq_length
    strategy = cfg.strategy
    seed = cfg.seed

    # Set default regularization coefficient based on the CL method if not specified
    if cfg.reg_coef is None:
        if cfg.cl_method.lower() == "ewc":
            cfg.reg_coef = 1e11
        elif cfg.cl_method.lower() == "mas":
            cfg.reg_coef = 1e9
        elif cfg.cl_method.lower() == "l2":
            cfg.reg_coef = 1e7

    method_map = dict(ewc=EWC(mode=cfg.importance_mode, decay=cfg.importance_decay),
                      mas=MAS(mode=cfg.importance_mode, decay=cfg.importance_decay),
                      l2=L2(),
                      ft=FT(),
                      agem=AGEM(memory_size=cfg.agem_memory_size, sample_size=cfg.agem_sample_size))

    cl = method_map[cfg.cl_method.lower()]

    # Create environments using the improved make_sequence function
    envs = make_sequence(
        sequence_length=seq_length,
        strategy=strategy,
        env_id=cfg.env_name,
        seed=seed,
        num_agents=cfg.num_agents,
        max_steps=cfg.num_steps,
        random_reset=cfg.random_reset,
        layout_names=cfg.layouts,
        difficulty=cfg.difficulty,
        repeat_sequence=cfg.repeat_sequence,
        random_agent_start=cfg.random_agent_start,
<<<<<<< HEAD
        separated_agents=cfg.separated_agents,
=======
        sticky_actions=cfg.sticky_actions,
>>>>>>> 2e602244
    )

    timestamp = datetime.now().strftime("%Y-%m-%d_%H-%M-%S_%f")[:-3]
    network = "cnn" if cfg.use_cnn else "mlp"
    run_name = f'{cfg.alg_name}_{cfg.cl_method}_{difficulty}_{cfg.num_agents}agents_{network}_seq{seq_length}_{strategy}_seed_{seed}_{timestamp}'
    exp_dir = os.path.join("runs", run_name)

    # Initialize WandB
    if cfg.use_wandb:
        wandb_tags = cfg.tags if cfg.tags is not None else []
        wandb.login(key=os.environ.get("WANDB_API_KEY"))
        wandb.init(
            project=cfg.project,
            config=asdict(cfg),
            sync_tensorboard=True,
            mode=cfg.wandb_mode,
            tags=wandb_tags,
            group=cfg.cl_method.upper(),
            name=run_name,
            id=run_name,
        )

    # Set up Tensorboard
    writer = SummaryWriter(exp_dir)
    # add the hyperparameters to the tensorboard
    rows = []
    for key, value in vars(cfg).items():
        value_str = str(value).replace("\n", "<br>")
        value_str = value_str.replace("|", "\\|")  # escape pipe chars if needed
        rows.append(f"|{key}|{value_str}|")

    table_body = "\n".join(rows)
    markdown = f"|param|value|\n|-|-|\n{table_body}"
    writer.add_text("hyperparameters", markdown)

    # Wrap environments with LogWrapper and calculate max soup
    env_names = []
    max_soup_vals = []
    goal_counts = []
    pot_counts = []
    for i, env in enumerate(envs):
        env = LogWrapper(env, replace_info=False)
        env_name = env.layout_name
        max_soup = calculate_max_soup(env.layout, env.max_steps, n_agents=env.num_agents)
        env_names.append(env_name)
        max_soup_vals.append(max_soup)
        goal_counts.append(env.layout['goal_idx'].shape[0])
        pot_counts.append(env.layout['pot_idx'].shape[0])

    max_soup_vals = jnp.asarray(max_soup_vals, dtype=jnp.float32)

    # set extra config parameters based on the environment
    temp_env = envs[0]
    num_agents = temp_env.num_agents
    agents = temp_env.agents

    cfg.num_actors = num_agents * cfg.num_envs
    cfg.num_updates = cfg.steps_per_task // cfg.num_steps // cfg.num_envs
    cfg.minibatch_size = (cfg.num_actors * cfg.num_steps) // cfg.num_minibatches

    def linear_schedule(count):
        '''
        Linearly decays the learning rate depending on the number of minibatches and number of epochs
        returns the learning rate
        '''
        frac = 1.0 - (count // (cfg.num_minibatches * cfg.update_epochs)) / cfg.num_updates
        return cfg.lr * frac

    ac_cls = CNNActorCritic if cfg.use_cnn else MLPActorCritic

    network = ac_cls(temp_env.action_space().n, cfg.activation, seq_length, cfg.use_multihead,
                     cfg.shared_backbone, cfg.big_network, cfg.use_task_id, cfg.regularize_heads,
                     cfg.use_layer_norm)

    # Get the correct observation dimension by simulating the batchify process
    # This ensures the network is initialized with the same shape it will receive during training
    rng = jax.random.PRNGKey(cfg.seed)
    rng, reset_rng = jax.random.split(rng)
    reset_rngs = jax.random.split(reset_rng, cfg.num_envs)
    temp_obs, _ = jax.vmap(temp_env.reset, in_axes=(0,))(reset_rngs)
    temp_obs_batch = batchify(temp_obs, temp_env.agents, cfg.num_actors, not cfg.use_cnn)
    obs_dim = temp_obs_batch.shape[1]  # Get the actual dimension after batchify

    # Initialize the network
    rng, network_rng = jax.random.split(rng)
    init_x = jnp.zeros((1, obs_dim))
    network_params = network.init(network_rng, init_x)

    # Initialize the optimizer
    tx = optax.chain(
        optax.clip_by_global_norm(cfg.max_grad_norm),
        optax.adam(learning_rate=linear_schedule if cfg.anneal_lr else cfg.lr, eps=1e-5)
    )

    # jit the apply function
    network.apply = jax.jit(network.apply)

    # Initialize the training state
    train_state = TrainState.create(
        apply_fn=network.apply,
        params=network_params,
        tx=tx
    )

    reset_fns = tuple(env.reset for env in envs)
    step_fns = tuple(env.step for env in envs)

    def reset_switch(key, task_idx):
        return jax.lax.switch(task_idx, reset_fns, key)

    def step_switch(key, state, actions, task_idx):
        return jax.lax.switch(task_idx, step_fns, key, state, actions)

    evaluate_env = make_eval_fn(reset_switch, step_switch, network, agents, seq_length, cfg.num_steps, cfg.use_cnn)

    importance_fn = cl.make_importance_fn(reset_switch, step_switch, network, agents, cfg.use_cnn,
                                          cfg.importance_episodes, cfg.importance_steps, cfg.normalize_importance,
                                          cfg.importance_stride)

    @jax.jit
    def train_on_environment(rng, train_state, cl_state, env_idx):
        '''
        Trains the network using IPPO
        @param rng: random number generator
        returns the runner state and the metrics
        '''

        # reset the optimizer and learning rate
        if cfg.reset_optimizer:
            new_optimizer = train_state.tx.init(train_state.params)
            train_state = train_state.replace(tx=tx, opt_state=new_optimizer)

        # Initialize and reset the environment
        rng, env_rng = jax.random.split(rng)
        reset_rng = jax.random.split(env_rng, cfg.num_envs)
        obsv, env_state = jax.vmap(lambda k: reset_switch(k, jnp.int32(env_idx)))(reset_rng)

        reward_shaping_horizon = cfg.steps_per_task / 2
        rew_shaping_anneal = optax.linear_schedule(
            init_value=1.,
            end_value=0.,
            transition_steps=reward_shaping_horizon
        )

        # TRAIN
        def _update_step(runner_state, _):
            '''
            perform a single update step in the training loop
            @param runner_state: the carry state that contains all important training information
            returns the updated runner state and the metrics
            '''

            # COLLECT TRAJECTORIES
            def _env_step(runner_state, _):
                '''
                selects an action based on the policy, calculates the log probability of the action,
                and performs the selected action in the environment
                @param runner_state: the current state of the runner
                returns the updated runner state and the transition
                '''
                # Unpack the runner state
                train_state, env_state, last_obs, update_step, steps_for_env, rng, cl_state = runner_state

                # split the random number generator for action selection
                rng, _rng = jax.random.split(rng)

                # prepare the observations for the network
                obs_batch = batchify(last_obs, agents, cfg.num_actors, not cfg.use_cnn)  # (num_actors, obs_dim)

                # apply the policy network to the observations to get the suggested actions and their values
                pi, value, _ = network.apply(train_state.params, obs_batch, env_idx=env_idx)

                # Sample and action from the policy
                action = pi.sample(seed=_rng)

                log_prob = pi.log_prob(action)

                # format the actions to be compatible with the environment
                env_act = unbatchify(action, agents, cfg.num_envs, num_agents)
                env_act = {k: v.flatten() for k, v in env_act.items()}

                # STEP ENV
                # split the random number generator for stepping the environment
                rng, _rng = jax.random.split(rng)
                rng_step = jax.random.split(_rng, cfg.num_envs)

                # simultaniously step all environments with the selected actions (parallelized over the number of environments with vmap)
                obsv, env_state, reward, done, info = jax.vmap(
                    lambda k, s, a: step_switch(k, s, a, jnp.int32(env_idx))
                )(rng_step, env_state, env_act)

                current_timestep = update_step * cfg.num_steps * cfg.num_envs

                # Apply different reward settings based on configuration
                if cfg.sparse_rewards:
                    # Sparse rewards: only delivery rewards (no shaped rewards)
                    # reward already contains individual delivery rewards from environment
                    pass
                elif cfg.individual_rewards:
                    # Individual rewards: delivery rewards + individual shaped rewards
                    # Environment now provides individual delivery rewards directly
                    reward = jax.tree_util.tree_map(lambda x, y:
                                                    x + y * rew_shaping_anneal(current_timestep),
                                                    reward, info["shaped_reward"])
                else:
                    # Default behavior: shared delivery rewards + individual shaped rewards
                    # Convert individual delivery rewards to shared rewards (all agents get total)
                    total_delivery_reward = sum(reward[agent] for agent in agents)
                    shared_delivery_rewards = {agent: total_delivery_reward for agent in agents}

                    reward = jax.tree_util.tree_map(lambda x, y:
                                                    x + y * rew_shaping_anneal(current_timestep),
                                                    shared_delivery_rewards, info["shaped_reward"])

                transition = Transition(
                    batchify(done, agents, cfg.num_actors, not cfg.use_cnn).squeeze(),
                    action,
                    value,
                    batchify(reward, agents, cfg.num_actors).squeeze(),
                    log_prob,
                    obs_batch
                )

                # Increment steps_for_env by the number of parallel envs
                steps_for_env = steps_for_env + cfg.num_envs

                runner_state = (train_state, env_state, obsv, update_step, steps_for_env, rng, cl_state)
                return runner_state, (transition, info)

            # Apply the _env_step function a series of times, while keeping track of the runner state
            runner_state, (traj_batch, info) = jax.lax.scan(
                f=_env_step,
                init=runner_state,
                xs=None,
                length=cfg.num_steps
            )

            # unpack the runner state that is returned after the scan function
            train_state, env_state, last_obs, update_step, steps_for_env, rng, cl_state = runner_state

            # create a batch of the observations that is compatible with the network
            last_obs_batch = batchify(last_obs, agents, cfg.num_actors, not cfg.use_cnn)

            # apply the network to the batch of observations to get the value of the last state
            _, last_val, _ = network.apply(train_state.params, last_obs_batch, env_idx=env_idx)

            def _calculate_gae(traj_batch, last_val):
                '''
                calculates the generalized advantage estimate (GAE) for the trajectory batch
                @param traj_batch: the trajectory batch
                @param last_val: the value of the last state
                returns the advantages and the targets
                '''

                def _get_advantages(gae_and_next_value, transition):
                    '''
                    calculates the advantage for a single transition
                    @param gae_and_next_value: the GAE and value of the next state
                    @param transition: the transition to calculate the advantage for
                    returns the updated GAE and the advantage
                    '''
                    gae, next_value = gae_and_next_value
                    done, value, reward = (
                        transition.done,
                        transition.value,
                        transition.reward,
                    )
                    delta = reward + cfg.gamma * next_value * (1 - done) - value  # calculate the temporal difference
                    gae = (
                            delta
                            + cfg.gamma * cfg.gae_lambda * (1 - done) * gae
                    )  # calculate the GAE (used instead of the standard advantage estimate in PPO)

                    return (gae, value), gae

                _, advantages = jax.lax.scan(
                    f=_get_advantages,
                    init=(jnp.zeros_like(last_val), last_val),
                    xs=traj_batch,
                    reverse=True,
                    unroll=16,
                )
                return advantages, advantages + traj_batch.value

            # calculate the generalized advantage estimate (GAE) for the trajectory batch
            advantages, targets = _calculate_gae(traj_batch, last_val)

            # UPDATE NETWORK
            def _update_epoch(update_state, _):
                '''
                performs a single update epoch in the training loop
                @param update_state: the current state of the update
                returns the updated update_state and the total loss
                '''

                def _update_minbatch(carry, batch_info):
                    '''
                    performs a single update minibatch in the training loop
                    @param carry: the current state of the training and cl_state
                    @param batch_info: the information of the batch
                    returns the updated train_state, cl_state and the total loss
                    '''
                    train_state, cl_state = carry
                    # unpack the batch information
                    traj_batch, advantages, targets = batch_info

                    def _loss_fn(params, traj_batch, gae, targets):
                        '''
                        calculates the loss of the network
                        @param params: the parameters of the network
                        @param traj_batch: the trajectory batch
                        @param gae: the generalized advantage estimate
                        @param targets: the targets
                        @param network: the network
                        returns the total loss and the value loss, actor loss, and entropy
                        '''
                        # apply the network to the observations in the trajectory batch
                        pi, value, _ = network.apply(params, traj_batch.obs, env_idx=env_idx)
                        log_prob = pi.log_prob(traj_batch.action)

                        # calculate critic loss
                        value_pred_clipped = traj_batch.value + (value - traj_batch.value).clip(-cfg.clip_eps,
                                                                                                cfg.clip_eps)
                        value_losses = jnp.square(value - targets)
                        value_losses_clipped = jnp.square(value_pred_clipped - targets)
                        value_loss = (0.5 * jnp.maximum(value_losses, value_losses_clipped).mean())

                        # Calculate actor loss
                        ratio = jnp.exp(log_prob - traj_batch.log_prob)
                        gae = (gae - gae.mean()) / (gae.std() + 1e-8)
                        loss_actor_unclipped = ratio * gae
                        loss_actor_clipped = (
                                jnp.clip(
                                    ratio,
                                    1.0 - cfg.clip_eps,
                                    1.0 + cfg.clip_eps,
                                )
                                * gae
                        )

                        loss_actor = -jnp.minimum(loss_actor_unclipped, loss_actor_clipped)
                        loss_actor = loss_actor.mean()
                        entropy = pi.entropy().mean()

                        # CL penalty (for regularization-based methods)
                        cl_penalty = cl.penalty(params, cl_state, cfg.reg_coef)

                        total_loss = (loss_actor
                                      + cfg.vf_coef * value_loss
                                      - cfg.ent_coef * entropy
                                      + cl_penalty)
                        return total_loss, (value_loss, loss_actor, entropy, cl_penalty)

                    # returns a function with the same parameters as loss_fn that calculates the gradient of the loss function
                    grad_fn = jax.value_and_grad(_loss_fn, has_aux=True)

                    # call the grad_fn function to get the total loss and the gradients
                    total_loss, grads = grad_fn(train_state.params, traj_batch, advantages, targets)

                    # For AGEM, we need to project the gradients
                    agem_stats = {}

                    def apply_agem_projection():
                        # Sample from memory
                        rng_1, sample_rng = jax.random.split(rng)
                        # Pick a random sample from AGEM memory
                        mem_obs, mem_actions, mem_log_probs, mem_advs, mem_targets, mem_values = sample_memory(
                            cl_state, cfg.agem_sample_size, sample_rng
                        )

                        # Compute memory gradient
                        grads_mem, grads_stats = compute_memory_gradient(
                            network, train_state.params,
                            cfg.clip_eps, cfg.vf_coef, cfg.ent_coef,
                            mem_obs, mem_actions, mem_advs, mem_log_probs,
                            mem_targets, mem_values,
                            env_idx=env_idx
                        )

                        # scale memory gradient by batch-size ratio
                        # ppo_bs = config.num_actors * config.num_steps
                        # mem_bs = config.agem_sample_size
                        g_ppo, _ = ravel_pytree(grads)  # grads  = fresh PPO grads
                        g_mem, _ = ravel_pytree(grads_mem)  # grads_mem = memory grads
                        norm_ppo = jnp.linalg.norm(g_ppo) + 1e-12
                        norm_mem = jnp.linalg.norm(g_mem) + 1e-12
                        scale = norm_ppo / norm_mem * cfg.agem_gradient_scale
                        grads_mem_scaled = jax.tree_util.tree_map(lambda g: g * scale, grads_mem)

                        # Project new grads
                        projected_grads, proj_stats = agem_project(grads, grads_mem_scaled)

                        # Combine stats for logging
                        combined_stats = {**grads_stats, **proj_stats}

                        scaled_norm = jnp.linalg.norm(ravel_pytree(grads_mem_scaled)[0])
                        combined_stats["agem/mem_grad_norm_scaled"] = scaled_norm

                        # Add memory buffer fullness percentage
                        total_used = jnp.sum(cl_state.sizes)
                        total_capacity = cl_state.max_tasks * cl_state.max_size_per_task
                        memory_fullness_pct = (total_used / total_capacity) * 100.0
                        combined_stats["agem/memory_fullness_pct"] = memory_fullness_pct

                        return projected_grads, combined_stats

                    def no_agem_projection():
                        # Return empty stats with the same structure as apply_agem_projection
                        empty_stats = {
                            "agem/agem_alpha": jnp.array(0.0),
                            "agem/agem_dot_g": jnp.array(0.0),
                            "agem/agem_final_grad_norm": jnp.array(0.0),
                            "agem/agem_is_proj": jnp.array(False),
                            "agem/agem_mem_grad_norm": jnp.array(0.0),
                            "agem/agem_ppo_grad_norm": jnp.array(0.0),
                            "agem/agem_projected_grad_norm": jnp.array(0.0),
                            "agem/mem_grad_norm_scaled": jnp.array(0.0),
                            "agem/memory_fullness_pct": jnp.array(0.0),
                            "agem/ppo_actor_loss": jnp.array(0.0),
                            "agem/ppo_entropy": jnp.array(0.0),
                            "agem/ppo_total_loss": jnp.array(0.0),
                            "agem/ppo_value_loss": jnp.array(0.0)
                        }
                        return grads, empty_stats

                    # Gradient projection for AGEM
                    if cfg.cl_method.lower() == "agem" and cl_state is not None:
                        grads, agem_stats = jax.lax.cond(
                            jnp.sum(cl_state.sizes) > 0,
                            lambda: apply_agem_projection(),
                            lambda: no_agem_projection()
                        )

                    loss_information = total_loss, grads, agem_stats

                    # apply the gradients to the network
                    train_state = train_state.apply_gradients(grads=grads)

                    # Of course we also need to add the network to the carry here
                    return (train_state, cl_state), loss_information

                train_state, traj_batch, advantages, targets, steps_for_env, rng, cl_state = update_state

                # set the batch size and check if it is correct
                batch_size = cfg.minibatch_size * cfg.num_minibatches
                assert (
                        batch_size == cfg.num_steps * cfg.num_actors
                ), "batch size must be equal to number of steps * number of actors"

                # create a batch of the trajectory, advantages, and targets
                batch = (traj_batch, advantages, targets)

                # reshape the batch to be compatible with the network
                batch = jax.tree_util.tree_map(
                    f=(lambda x: x.reshape((batch_size,) + x.shape[2:])), tree=batch
                )
                # split the random number generator for shuffling the batch
                rng, _rng = jax.random.split(rng)

                # creates random sequences of numbers from 0 to batch_size, one for each vmap
                permutation = jax.random.permutation(_rng, batch_size)

                # shuffle the batch
                shuffled_batch = jax.tree_util.tree_map(
                    lambda x: jnp.take(x, permutation, axis=0), batch
                )  # outputs a tuple of the batch, advantages, and targets shuffled

                minibatches = jax.tree_util.tree_map(
                    f=(lambda x: jnp.reshape(x, [cfg.num_minibatches, -1] + list(x.shape[1:]))), tree=shuffled_batch,
                )

                (train_state, cl_state), loss_information = jax.lax.scan(
                    f=_update_minbatch,
                    init=(train_state, cl_state),
                    xs=minibatches
                )

                # Handle different return formats based on CL method
                total_loss, grads, agem_stats = loss_information
                # Create a dictionary to store all loss information
                loss_dict = {
                    "total_loss": total_loss
                }
                if cfg.cl_method.lower() == "agem":
                    loss_dict["agem_stats"] = agem_stats

                update_state = (train_state, traj_batch, advantages, targets, steps_for_env, rng, cl_state)
                return update_state, loss_dict

            # create a tuple to be passed into the jax.lax.scan function
            update_state = (train_state, traj_batch, advantages, targets, steps_for_env, rng, cl_state)

            update_state, loss_info = jax.lax.scan(
                f=_update_epoch,
                init=update_state,
                xs=None,
                length=cfg.update_epochs
            )

            # unpack update_state
            train_state, traj_batch, advantages, targets, steps_for_env, rng, cl_state = update_state
            current_timestep = update_step * cfg.num_steps * cfg.num_envs
            metrics = jax.tree_util.tree_map(lambda x: x.mean(), info)

            if cfg.cl_method.lower() == "agem" and cl_state is not None:
                cl_state, rng = update_agem_memory(cfg.agem_sample_size, env_idx, advantages, cl_state, rng, targets,
                                                   traj_batch)

            # General section
            # Update the step counter
            update_step += 1

            metrics["General/env_index"] = env_idx
            metrics["General/update_step"] = update_step
            metrics["General/steps_for_env"] = steps_for_env
            metrics["General/env_step"] = update_step * cfg.num_steps * cfg.num_envs
            if cfg.anneal_lr:
                metrics["General/learning_rate"] = linear_schedule(
                    update_step * cfg.num_minibatches * cfg.update_epochs)
            else:
                metrics["General/learning_rate"] = cfg.lr

            # Losses section
            # Extract total_loss and components from loss_info
            loss_dict = loss_info
            total_loss = loss_dict["total_loss"]
            # Unpack the components of total_loss
            value_loss, loss_actor, entropy, reg_loss = total_loss[1]
            total_loss = total_loss[0]  # The actual scalar loss value

            metrics["Losses/total_loss"] = total_loss.mean()
            metrics["Losses/value_loss"] = value_loss.mean()
            metrics["Losses/actor_loss"] = loss_actor.mean()
            metrics["Losses/entropy"] = entropy.mean()
            metrics["Losses/reg_loss"] = reg_loss.mean()

            # Add AGEM stats to metrics if they exist
            if "agem_stats" in loss_dict:
                agem_stats = loss_dict["agem_stats"]
                for k, v in agem_stats.items():
                    if v.size > 0:  # Only add if there are values
                        metrics[k] = v.mean()

            # Soup Kitchen
            T, E = cfg.num_steps, cfg.num_envs
            A = num_agents
            max_per_episode = max_soup_vals[env_idx]

            # soups_tea: (T, E, A)
            soups_tea = jnp.stack([info["soups"][a] for a in agents], axis=-1)

            # total soups per env in this window
            soups_per_env = soups_tea.sum(axis=(0, 2))  # (E,)

            # done flags per env from first agent
            done_tea = traj_batch.done.reshape(T, E, A)
            done_te = done_tea[..., 0]  # (T, E)
            episodes_per_env = done_te.sum(axis=0)  # (E,)

            # ------- TRUE per-episode average (only finished episodes) -------
            mask = episodes_per_env > 0
            true_avg_per_ep_env = jnp.where(mask, soups_per_env / jnp.maximum(episodes_per_env, 1), 0.0)
            # mean over envs that finished
            num_finished_envs = jnp.maximum(mask.sum(), 1)
            metrics["Soup/total"] = true_avg_per_ep_env.sum() / num_finished_envs

            # scaled (true) vs capacity
            metrics["Soup/scaled"] = jnp.where(max_per_episode > 0,
                                               (true_avg_per_ep_env / max_per_episode).sum() / num_finished_envs, 0.0)

            # per-agent soup
            for ai, agent in enumerate(agents):
                soups_te = soups_tea[:, :, ai].sum(axis=0)  # (E,)
                per_agent = jnp.where(mask, soups_te / jnp.maximum(episodes_per_env, 1), 0.0)
                metrics[f"Soup/{agent}"] = per_agent.sum() / num_finished_envs

            metrics.pop('soups', None)

            # Rewards section
            # Agent-agnostic reward logging
            for agent in agents:
                metrics[f"General/shaped_reward_{agent}"] = metrics["shaped_reward"][agent]
                metrics[f"General/shaped_reward_annealed_{agent}"] = (metrics[f"General/shaped_reward_{agent}"] *
                                                                      rew_shaping_anneal(current_timestep))

            metrics.pop('shaped_reward', None)

            # Advantages and Targets section
            metrics["Advantage_Targets/advantages"] = advantages.mean()
            metrics["Advantage_Targets/targets"] = targets.mean()

            # Dormant neuron ratio - calculate from current batch
            obs_batch = batchify(last_obs, agents, cfg.num_actors, not cfg.use_cnn)
            _, _, current_dormant_ratio = network.apply(train_state.params, obs_batch, env_idx=env_idx)
            metrics["Neural_Activity/dormant_ratio"] = current_dormant_ratio

            def evaluate_and_log(rng, update_step):
                rng, eval_rng = jax.random.split(rng)

                def log_metrics(metrics, update_step):
                    if cfg.evaluation:
                        avg_rewards, avg_soups = evaluate_all_envs(
                            eval_rng, train_state.params, seq_length, evaluate_env
                        )
                        metrics = add_eval_metrics(avg_rewards, avg_soups, env_names, max_soup_vals, metrics)

                    def callback(args):
                        metrics, update_step, env_counter = args
                        real_step = (env_counter - 1) * cfg.num_updates + update_step
                        for key, value in metrics.items():
                            writer.add_scalar(key, value, real_step)

                    jax.experimental.io_callback(callback, None, (metrics, update_step, env_idx + 1))
                    return None

                def do_not_log(metrics, update_step):
                    return None

                jax.lax.cond((update_step % cfg.log_interval) == 0, log_metrics, do_not_log, metrics, update_step)

            # Evaluate the model and log the metrics
            evaluate_and_log(rng=rng, update_step=update_step)

            runner_state = (train_state, env_state, last_obs, update_step, steps_for_env, rng, cl_state)

            return runner_state, metrics

        rng, train_rng = jax.random.split(rng)

        # initialize a carrier that keeps track of the states and observations of the agents
        runner_state = (train_state, env_state, obsv, 0, 0, train_rng, cl_state)

        # apply the _update_step function a series of times, while keeping track of the state
        runner_state, metrics = jax.lax.scan(
            f=_update_step,
            init=runner_state,
            xs=None,
            length=cfg.num_updates
        )

        # Return the runner state after the training loop, and the metrics arrays
        return runner_state, metrics

    def loop_over_envs(rng, train_state, cl_state, envs):
        '''
        Loops over the environments and trains the network
        @param rng: random number generator
        @param train_state: the current state of the training
        @param envs: the environments
        returns the runner state and the metrics
        '''
        # split the random number generator for training on the environments
        rng, *env_rngs = jax.random.split(rng, seq_length + 1)

        visualizer = None
        for task_idx, (rng, env) in enumerate(zip(env_rngs, envs)):
            # --- Task Training ---
            print(f"Training on environment: {task_idx} - {env.layout_name}")
            runner_state, metrics = train_on_environment(rng, train_state, cl_state, task_idx)
            train_state = runner_state[0]
            cl_state = runner_state[6]

            # Continual Learning
            importance = importance_fn(train_state.params, task_idx, rng)
            cl_state = cl.update_state(cl_state, train_state.params, importance)

            # Video Recording
            if cfg.record_video:
                if visualizer is None:
                    visualizer = create_visualizer(num_agents, cfg.env_name)
                # Record a video after finishing training on a task
                env_name = env.layout_name
                start_time = time.time()
                states = rollout_for_video(cfg, train_state, env, network, task_idx, cfg.video_length)
                print(f"Rollout for video took {time.time() - start_time:.2f} seconds.")
                start_time = time.time()
                file_path = f"{exp_dir}/task_{task_idx}_{env_name}.mp4"
                visualizer.animate(states, out_path=file_path, task_idx=task_idx, env=env)
                print(f"Animating video took {time.time() - start_time:.2f} seconds.")

            # save the model
            repo_root = Path(__file__).resolve().parent.parent
            path = f"{repo_root}/checkpoints/overcooked/{cfg.cl_method}/{run_name}/model_env_{task_idx + 1}"
            save_params(path, train_state, env_kwargs=env.layout, layout_name=env.layout_name, config=cfg)

            if cfg.single_task_idx is not None:
                break  # stop after the first env

    def save_params(path, train_state, env_kwargs=None, layout_name=None, config=None):
        '''
        Saves the parameters of the network along with environment configuration
        @param path: the path to save the parameters
        @param train_state: the current state of the training
        @param env_kwargs: the environment kwargs used to create the environment
        @param layout_name: the name of the layout
        @param config: the configuration used for training
        returns None
        '''
        os.makedirs(os.path.dirname(path), exist_ok=True)

        # Save model parameters
        with open(path, "wb") as f:
            f.write(
                flax.serialization.to_bytes(
                    {"params": train_state.params}
                )
            )

        # Save configuration and layout information
        if env_kwargs is not None or layout_name is not None or config is not None:
            # Define a recursive function to convert FrozenDict to regular dict
            def convert_frozen_dict(obj):
                if isinstance(obj, flax.core.frozen_dict.FrozenDict):
                    return {k: convert_frozen_dict(v) for k, v in unfreeze(obj).items()}
                elif isinstance(obj, dict):
                    return {k: convert_frozen_dict(v) for k, v in obj.items()}
                elif isinstance(obj, list):
                    return [convert_frozen_dict(item) for item in obj]
                elif isinstance(obj, jax.Array):
                    # Convert JAX arrays to native Python types
                    array_obj = np.array(obj)
                    # Handle scalar values
                    if array_obj.size == 1:
                        return array_obj.item()
                    # Handle arrays
                    return array_obj.tolist()
                else:
                    return obj

            # Convert env_kwargs to regular dict
            env_kwargs = convert_frozen_dict(env_kwargs)

            config_data = {
                "env_kwargs": env_kwargs,
                "layout_name": layout_name
            }

            # Add relevant configuration parameters
            if config is not None:
                config_dict = {
                    "use_cnn": config.use_cnn,
                    "num_tasks": seq_length,
                    "use_multihead": config.use_multihead,
                    "shared_backbone": config.shared_backbone,
                    "big_network": config.big_network,
                    "use_task_id": config.use_task_id,
                    "regularize_heads": config.regularize_heads,
                    "use_layer_norm": config.use_layer_norm,
                    "activation": config.activation,
                    "strategy": config.strategy,
                    "seed": config.seed,
                }
                # Convert any FrozenDict objects in the config
                config_dict = convert_frozen_dict(config_dict)
                config_data.update(config_dict)

            # Apply the conversion to the entire config_data to ensure all nested FrozenDict objects are converted
            config_data = convert_frozen_dict(config_data)

            config_path = f"{path}_config.json"
            with open(config_path, "w") as f:
                json.dump(config_data, f, indent=2)

        print('model saved to', path)

    # Run the model
    rng, train_rng = jax.random.split(rng)
    cl_state = init_cl_state(train_state.params, cfg.regularize_critic, cfg.regularize_heads)

    # Initialize AGEM memory if using AGEM and this is the first environment
    if cfg.cl_method.lower() == "agem":
        # Get observation dimension
        obs_dim = envs[0].observation_space().shape
        if not cfg.use_cnn:
            obs_dim = (np.prod(obs_dim),)
        # Initialize memory buffer
        cl_state = init_agem_memory(cfg.agem_memory_size, obs_dim, max_tasks=seq_length)

    # apply the loop_over_envs function to the environments
    loop_over_envs(train_rng, train_state, cl_state, envs)


if __name__ == "__main__":
    print("Running main...")
    main()<|MERGE_RESOLUTION|>--- conflicted
+++ resolved
@@ -103,13 +103,8 @@
     single_task_idx: Optional[int] = None
     random_reset: bool = False
     random_agent_start: bool = True
-<<<<<<< HEAD
+    complementary_restrictions: bool = False  # One agent can't pick up onions, other can't pick up plates
     separated_agents: bool = False  # only accept layouts where agents occupy different connected regions of the grid
-
-    # Agent restriction parameters
-=======
->>>>>>> 2e602244
-    complementary_restrictions: bool = False  # One agent can't pick up onions, other can't pick up plates
     sticky_actions: bool = False  # Actions have a probability of being forcefully repeated
 
     # ═══════════════════════════════════════════════════════════════════════════
@@ -206,11 +201,9 @@
         difficulty=cfg.difficulty,
         repeat_sequence=cfg.repeat_sequence,
         random_agent_start=cfg.random_agent_start,
-<<<<<<< HEAD
+        complementary_restrictions=cfg.complementary_restrictions,
         separated_agents=cfg.separated_agents,
-=======
         sticky_actions=cfg.sticky_actions,
->>>>>>> 2e602244
     )
 
     timestamp = datetime.now().strftime("%Y-%m-%d_%H-%M-%S_%f")[:-3]
