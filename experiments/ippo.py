import json
import time
from dataclasses import dataclass, field, asdict
from pathlib import Path
from typing import Sequence, Optional, List, Literal

import flax
import numpy as np
import optax
import tyro
import wandb
from flax.core.frozen_dict import unfreeze
from flax.training.train_state import TrainState
from jax._src.flatten_util import ravel_pytree

from experiments.continual.agem import AGEM, init_agem_memory, sample_memory, compute_memory_gradient, agem_project, \
    update_agem_memory
from experiments.continual.ewc import EWC
from experiments.continual.ft import FT
from experiments.continual.l2 import L2
from experiments.continual.mas import MAS
from experiments.evaluation import evaluate_all_envs, make_eval_fn
from experiments.model.cnn import ActorCritic as CNNActorCritic
from experiments.model.mlp import ActorCritic as MLPActorCritic
from experiments.utils import *
from meal import make_sequence
from meal.env.utils.max_soup_calculator import calculate_max_soup
from meal.wrappers.logging import LogWrapper


@dataclass
class Config:
    # ═══════════════════════════════════════════════════════════════════════════
    # TRAINING / PPO PARAMETERS
    # ═══════════════════════════════════════════════════════════════════════════
    alg_name: Literal["ippo", "mappo"] = "ippo"
    lr: float = 1e-3
    anneal_lr: bool = False
    num_envs: int = 2048
    num_steps: int = 400
    steps_per_task: float = 1e8
    update_epochs: int = 8
    num_minibatches: int = 16
    gamma: float = 0.99
    gae_lambda: float = 0.95
    clip_eps: float = 0.2
    ent_coef: float = 0.01
    vf_coef: float = 0.5
    max_grad_norm: float = 1.0

    # Reward shaping
    reward_shaping: bool = True
    reward_shaping_horizon: float = 2.5e6

    # Reward distribution settings
    sparse_rewards: bool = False  # Only shared reward for soup delivery
    individual_rewards: bool = False  # Only respective agent gets reward for their actions

    # ═══════════════════════════════════════════════════════════════════════════
    # NETWORK ARCHITECTURE PARAMETERS
    # ═══════════════════════════════════════════════════════════════════════════
    activation: str = "relu"
    use_cnn: bool = False
    use_layer_norm: bool = True
    big_network: bool = False

    # ═══════════════════════════════════════════════════════════════════════════
    # CONTINUAL LEARNING PARAMETERS
    # ═══════════════════════════════════════════════════════════════════════════
    cl_method: Optional[str] = None
    reg_coef: Optional[float] = None
    use_task_id: bool = True
    use_multihead: bool = True
    shared_backbone: bool = False
    normalize_importance: bool = False
    regularize_critic: bool = False
    regularize_heads: bool = False
    reset_optimizer: bool = True

    # Regularization method specific parameters
    importance_episodes: int = 5
    importance_stride: int = 5  # compute and accumulate importance once every N steps
    importance_steps: int = 500
    importance_mode: str = "online"  # "online", "last" or "multi", only for EWC & MAS
    importance_decay: float = 0.9  # Only for online EWC & MAS

    # AGEM specific parameters
    agem_memory_size: int = 100000
    agem_sample_size: int = 1024
    agem_gradient_scale: float = 1.0

    # ═══════════════════════════════════════════════════════════════════════════
    # ENVIRONMENT PARAMETERS
    # ═══════════════════════════════════════════════════════════════════════════
    env_name: str = "overcooked"
    num_agents: int = 2  # number of agents in the environment
    seq_length: int = 10
    repeat_sequence: int = 1
    strategy: str = "generate"
    layouts: Optional[Sequence[str]] = field(default_factory=lambda: [])
    env_kwargs: Optional[Sequence[dict]] = None
    difficulty: Optional[str] = None
    single_task_idx: Optional[int] = None
    random_reset: bool = False
    random_agent_start: bool = True
    complementary_restrictions: bool = False  # One agent can't pick up onions, other can't pick up plates
<<<<<<< HEAD
    separated_agents: bool = False  # only accept layouts where agents occupy different connected regions of the grid
=======

    # Non-stationarity environment parameters
>>>>>>> a7896727
    sticky_actions: bool = False  # Actions have a probability of being forcefully repeated
    slippery_tiles: bool = False  # Some floor tiles cause agents to slide randomly
    random_pot_size: bool = False  # Pot size is randomized at each reset
    random_cook_time: bool = False  # Soup cook time is randomized at each reset
    non_stationary: bool = False  # Enable all 4 non-stationarity environment parameters

    # ═══════════════════════════════════════════════════════════════════════════
    # EVALUATION PARAMETERS
    # ═══════════════════════════════════════════════════════════════════════════
    evaluation: bool = True
    eval_num_episodes: int = 5
    record_video: bool = False
    video_length: int = 250
    log_interval: int = 5

    # ═══════════════════════════════════════════════════════════════════════════
    # LOGGING PARAMETERS
    # ═══════════════════════════════════════════════════════════════════════════
    use_wandb: bool = True
    wandb_mode: Literal["online", "offline", "disabled"] = "online"
    entity: Optional[str] = ""
    project: str = "MEAL"
    tags: List[str] = field(default_factory=list)

    # ═══════════════════════════════════════════════════════════════════════════
    # EXPERIMENT PARAMETERS
    # ═══════════════════════════════════════════════════════════════════════════
    seed: int = 30
    num_seeds: int = 1

    # ═══════════════════════════════════════════════════════════════════════════
    # RUNTIME COMPUTED PARAMETERS
    # ═══════════════════════════════════════════════════════════════════════════
    num_actors: int = 0
    num_updates: int = 0
    minibatch_size: int = 0


############################
######  MAIN FUNCTION  #####
############################


def main():
    # set the device to the first available GPU
    jax.config.update("jax_platform_name", "gpu")

    # print the device that is being used
    print("Device: ", jax.devices())

    cfg = tyro.cli(Config)

    # If non-stationary mode is enabled, force all 4 env knobs on
    if cfg.non_stationary:
        cfg.sticky_actions = True
        cfg.slippery_tiles = True
        cfg.random_pot_size = True
        cfg.random_cook_time = True

    # Validate reward settings
    if cfg.sparse_rewards and cfg.individual_rewards:
        raise ValueError(
            "Cannot enable both sparse_rewards and individual_rewards simultaneously. "
            "Please choose only one reward setting."
        )

    if cfg.single_task_idx is not None:  # single-task baseline
        cfg.cl_method = "ft"
    if cfg.cl_method is None:
        raise ValueError(
            "cl_method is required. Please specify a continual learning method (e.g., ewc, mas, l2, ft, agem).")

    difficulty = cfg.difficulty
    seq_length = cfg.seq_length
    strategy = cfg.strategy
    seed = cfg.seed

    # Set default regularization coefficient based on the CL method if not specified
    if cfg.reg_coef is None:
        if cfg.cl_method.lower() == "ewc":
            cfg.reg_coef = 1e11
        elif cfg.cl_method.lower() == "mas":
            cfg.reg_coef = 1e9
        elif cfg.cl_method.lower() == "l2":
            cfg.reg_coef = 1e7

    method_map = dict(ewc=EWC(mode=cfg.importance_mode, decay=cfg.importance_decay),
                      mas=MAS(mode=cfg.importance_mode, decay=cfg.importance_decay),
                      l2=L2(),
                      ft=FT(),
                      agem=AGEM(memory_size=cfg.agem_memory_size, sample_size=cfg.agem_sample_size))

    cl = method_map[cfg.cl_method.lower()]

    # Create environments using the improved make_sequence function
    envs = make_sequence(
        sequence_length=seq_length,
        strategy=strategy,
        env_id=cfg.env_name,
        seed=seed,
        num_agents=cfg.num_agents,
        max_steps=cfg.num_steps,
        random_reset=cfg.random_reset,
        layout_names=cfg.layouts,
        difficulty=cfg.difficulty,
        repeat_sequence=cfg.repeat_sequence,
        random_agent_start=cfg.random_agent_start,
        complementary_restrictions=cfg.complementary_restrictions,
        separated_agents=cfg.separated_agents,
        sticky_actions=cfg.sticky_actions,
        slippery_tiles=cfg.slippery_tiles,
        random_pot_size=cfg.random_pot_size,
        random_cook_time=cfg.random_cook_time,
    )

    timestamp = datetime.now().strftime("%Y-%m-%d_%H-%M-%S_%f")[:-3]
    network = "cnn" if cfg.use_cnn else "mlp"
    run_name = f'{cfg.alg_name}_{cfg.cl_method}_{difficulty}_{cfg.num_agents}agents_{network}_seq{seq_length}_{strategy}_seed_{seed}_{timestamp}'
    exp_dir = os.path.join("runs", run_name)

    # Initialize WandB
    if cfg.use_wandb:
        wandb_tags = cfg.tags if cfg.tags is not None else []
        wandb.login(key=os.environ.get("WANDB_API_KEY"))
        wandb.init(
            project=cfg.project,
            config=asdict(cfg),
            sync_tensorboard=True,
            mode=cfg.wandb_mode,
            tags=wandb_tags,
            group=cfg.cl_method.upper(),
            name=run_name,
            id=run_name,
        )

    # Set up Tensorboard
    writer = SummaryWriter(exp_dir)
    # add the hyperparameters to the tensorboard
    rows = []
    for key, value in vars(cfg).items():
        value_str = str(value).replace("\n", "<br>")
        value_str = value_str.replace("|", "\\|")  # escape pipe chars if needed
        rows.append(f"|{key}|{value_str}|")

    table_body = "\n".join(rows)
    markdown = f"|param|value|\n|-|-|\n{table_body}"
    writer.add_text("hyperparameters", markdown)

    # Wrap environments with LogWrapper and calculate max soup
    env_names = []
    max_soup_vals = []
    goal_counts = []
    pot_counts = []
    for i, env in enumerate(envs):
        env = LogWrapper(env, replace_info=False)
        env_name = env.layout_name
        max_soup = calculate_max_soup(env.layout, env.max_steps, n_agents=env.num_agents)
        env_names.append(env_name)
        max_soup_vals.append(max_soup)
        goal_counts.append(env.layout['goal_idx'].shape[0])
        pot_counts.append(env.layout['pot_idx'].shape[0])

    max_soup_vals = jnp.asarray(max_soup_vals, dtype=jnp.float32)

    # set extra config parameters based on the environment
    temp_env = envs[0]
    num_agents = temp_env.num_agents
    agents = temp_env.agents

    cfg.num_actors = num_agents * cfg.num_envs
    cfg.num_updates = cfg.steps_per_task // cfg.num_steps // cfg.num_envs
    cfg.minibatch_size = (cfg.num_actors * cfg.num_steps) // cfg.num_minibatches

    def linear_schedule(count):
        '''
        Linearly decays the learning rate depending on the number of minibatches and number of epochs
        returns the learning rate
        '''
        frac = 1.0 - (count // (cfg.num_minibatches * cfg.update_epochs)) / cfg.num_updates
        return cfg.lr * frac

    ac_cls = CNNActorCritic if cfg.use_cnn else MLPActorCritic

    network = ac_cls(temp_env.action_space().n, cfg.activation, seq_length, cfg.use_multihead,
                     cfg.shared_backbone, cfg.big_network, cfg.use_task_id, cfg.regularize_heads,
                     cfg.use_layer_norm)

    # Get the correct observation dimension by simulating the batchify process
    # This ensures the network is initialized with the same shape it will receive during training
    rng = jax.random.PRNGKey(cfg.seed)
    rng, reset_rng = jax.random.split(rng)
    reset_rngs = jax.random.split(reset_rng, cfg.num_envs)
    temp_obs, _ = jax.vmap(temp_env.reset, in_axes=(0,))(reset_rngs)
    temp_obs_batch = batchify(temp_obs, temp_env.agents, cfg.num_actors, not cfg.use_cnn)
    obs_dim = temp_obs_batch.shape[1]  # Get the actual dimension after batchify

    # Initialize the network
    rng, network_rng = jax.random.split(rng)
    init_x = jnp.zeros((1, obs_dim))
    network_params = network.init(network_rng, init_x)

    # Initialize the optimizer
    tx = optax.chain(
        optax.clip_by_global_norm(cfg.max_grad_norm),
        optax.adam(learning_rate=linear_schedule if cfg.anneal_lr else cfg.lr, eps=1e-5)
    )

    # jit the apply function
    network.apply = jax.jit(network.apply)

    # Initialize the training state
    train_state = TrainState.create(
        apply_fn=network.apply,
        params=network_params,
        tx=tx
    )

    reset_fns = tuple(env.reset for env in envs)
    step_fns = tuple(env.step for env in envs)

    def reset_switch(key, task_idx):
        return jax.lax.switch(task_idx, reset_fns, key)

    def step_switch(key, state, actions, task_idx):
        return jax.lax.switch(task_idx, step_fns, key, state, actions)

    evaluate_env = make_eval_fn(reset_switch, step_switch, network, agents, seq_length, cfg.num_steps, cfg.use_cnn)

    importance_fn = cl.make_importance_fn(reset_switch, step_switch, network, agents, cfg.use_cnn,
                                          cfg.importance_episodes, cfg.importance_steps, cfg.normalize_importance,
                                          cfg.importance_stride)

    @jax.jit
    def train_on_environment(rng, train_state, cl_state, env_idx):
        '''
        Trains the network using IPPO
        @param rng: random number generator
        returns the runner state and the metrics
        '''

        # reset the optimizer and learning rate
        if cfg.reset_optimizer:
            new_optimizer = train_state.tx.init(train_state.params)
            train_state = train_state.replace(tx=tx, opt_state=new_optimizer)

        # Initialize and reset the environment
        rng, env_rng = jax.random.split(rng)
        reset_rng = jax.random.split(env_rng, cfg.num_envs)
        obsv, env_state = jax.vmap(lambda k: reset_switch(k, jnp.int32(env_idx)))(reset_rng)

        reward_shaping_horizon = cfg.steps_per_task / 2
        rew_shaping_anneal = optax.linear_schedule(
            init_value=1.,
            end_value=0.,
            transition_steps=reward_shaping_horizon
        )

        # TRAIN
        def _update_step(runner_state, _):
            '''
            perform a single update step in the training loop
            @param runner_state: the carry state that contains all important training information
            returns the updated runner state and the metrics
            '''

            # COLLECT TRAJECTORIES
            def _env_step(runner_state, _):
                '''
                selects an action based on the policy, calculates the log probability of the action,
                and performs the selected action in the environment
                @param runner_state: the current state of the runner
                returns the updated runner state and the transition
                '''
                # Unpack the runner state
                train_state, env_state, last_obs, update_step, steps_for_env, rng, cl_state = runner_state

                # split the random number generator for action selection
                rng, _rng = jax.random.split(rng)

                # prepare the observations for the network
                obs_batch = batchify(last_obs, agents, cfg.num_actors, not cfg.use_cnn)  # (num_actors, obs_dim)

                # apply the policy network to the observations to get the suggested actions and their values
                pi, value, _ = network.apply(train_state.params, obs_batch, env_idx=env_idx)

                # Sample and action from the policy
                action = pi.sample(seed=_rng)

                log_prob = pi.log_prob(action)

                # format the actions to be compatible with the environment
                env_act = unbatchify(action, agents, cfg.num_envs, num_agents)
                env_act = {k: v.flatten() for k, v in env_act.items()}

                # STEP ENV
                # split the random number generator for stepping the environment
                rng, _rng = jax.random.split(rng)
                rng_step = jax.random.split(_rng, cfg.num_envs)

                # simultaniously step all environments with the selected actions (parallelized over the number of environments with vmap)
                obsv, env_state, reward, done, info = jax.vmap(
                    lambda k, s, a: step_switch(k, s, a, jnp.int32(env_idx))
                )(rng_step, env_state, env_act)

                current_timestep = update_step * cfg.num_steps * cfg.num_envs

                # Apply different reward settings based on configuration
                if cfg.sparse_rewards:
                    # Sparse rewards: only delivery rewards (no shaped rewards)
                    # reward already contains individual delivery rewards from environment
                    pass
                elif cfg.individual_rewards:
                    # Individual rewards: delivery rewards + individual shaped rewards
                    # Environment now provides individual delivery rewards directly
                    reward = jax.tree_util.tree_map(lambda x, y:
                                                    x + y * rew_shaping_anneal(current_timestep),
                                                    reward, info["shaped_reward"])
                else:
                    # Default behavior: shared delivery rewards + individual shaped rewards
                    # Convert individual delivery rewards to shared rewards (all agents get total)
                    total_delivery_reward = sum(reward[agent] for agent in agents)
                    shared_delivery_rewards = {agent: total_delivery_reward for agent in agents}

                    reward = jax.tree_util.tree_map(lambda x, y:
                                                    x + y * rew_shaping_anneal(current_timestep),
                                                    shared_delivery_rewards, info["shaped_reward"])

                transition = Transition(
                    batchify(done, agents, cfg.num_actors, not cfg.use_cnn).squeeze(),
                    action,
                    value,
                    batchify(reward, agents, cfg.num_actors).squeeze(),
                    log_prob,
                    obs_batch
                )

                # Increment steps_for_env by the number of parallel envs
                steps_for_env = steps_for_env + cfg.num_envs

                runner_state = (train_state, env_state, obsv, update_step, steps_for_env, rng, cl_state)
                return runner_state, (transition, info)

            # Apply the _env_step function a series of times, while keeping track of the runner state
            runner_state, (traj_batch, info) = jax.lax.scan(
                f=_env_step,
                init=runner_state,
                xs=None,
                length=cfg.num_steps
            )

            # unpack the runner state that is returned after the scan function
            train_state, env_state, last_obs, update_step, steps_for_env, rng, cl_state = runner_state

            # create a batch of the observations that is compatible with the network
            last_obs_batch = batchify(last_obs, agents, cfg.num_actors, not cfg.use_cnn)

            # apply the network to the batch of observations to get the value of the last state
            _, last_val, _ = network.apply(train_state.params, last_obs_batch, env_idx=env_idx)

            def _calculate_gae(traj_batch, last_val):
                '''
                calculates the generalized advantage estimate (GAE) for the trajectory batch
                @param traj_batch: the trajectory batch
                @param last_val: the value of the last state
                returns the advantages and the targets
                '''

                def _get_advantages(gae_and_next_value, transition):
                    '''
                    calculates the advantage for a single transition
                    @param gae_and_next_value: the GAE and value of the next state
                    @param transition: the transition to calculate the advantage for
                    returns the updated GAE and the advantage
                    '''
                    gae, next_value = gae_and_next_value
                    done, value, reward = (
                        transition.done,
                        transition.value,
                        transition.reward,
                    )
                    delta = reward + cfg.gamma * next_value * (1 - done) - value  # calculate the temporal difference
                    gae = (
                            delta
                            + cfg.gamma * cfg.gae_lambda * (1 - done) * gae
                    )  # calculate the GAE (used instead of the standard advantage estimate in PPO)

                    return (gae, value), gae

                _, advantages = jax.lax.scan(
                    f=_get_advantages,
                    init=(jnp.zeros_like(last_val), last_val),
                    xs=traj_batch,
                    reverse=True,
                    unroll=16,
                )
                return advantages, advantages + traj_batch.value

            # calculate the generalized advantage estimate (GAE) for the trajectory batch
            advantages, targets = _calculate_gae(traj_batch, last_val)

            # UPDATE NETWORK
            def _update_epoch(update_state, _):
                '''
                performs a single update epoch in the training loop
                @param update_state: the current state of the update
                returns the updated update_state and the total loss
                '''

                def _update_minbatch(carry, batch_info):
                    '''
                    performs a single update minibatch in the training loop
                    @param carry: the current state of the training and cl_state
                    @param batch_info: the information of the batch
                    returns the updated train_state, cl_state and the total loss
                    '''
                    train_state, cl_state = carry
                    # unpack the batch information
                    traj_batch, advantages, targets = batch_info

                    def _loss_fn(params, traj_batch, gae, targets):
                        '''
                        calculates the loss of the network
                        @param params: the parameters of the network
                        @param traj_batch: the trajectory batch
                        @param gae: the generalized advantage estimate
                        @param targets: the targets
                        @param network: the network
                        returns the total loss and the value loss, actor loss, and entropy
                        '''
                        # apply the network to the observations in the trajectory batch
                        pi, value, _ = network.apply(params, traj_batch.obs, env_idx=env_idx)
                        log_prob = pi.log_prob(traj_batch.action)

                        # calculate critic loss
                        value_pred_clipped = traj_batch.value + (value - traj_batch.value).clip(-cfg.clip_eps,
                                                                                                cfg.clip_eps)
                        value_losses = jnp.square(value - targets)
                        value_losses_clipped = jnp.square(value_pred_clipped - targets)
                        value_loss = (0.5 * jnp.maximum(value_losses, value_losses_clipped).mean())

                        # Calculate actor loss
                        ratio = jnp.exp(log_prob - traj_batch.log_prob)
                        gae = (gae - gae.mean()) / (gae.std() + 1e-8)
                        loss_actor_unclipped = ratio * gae
                        loss_actor_clipped = (
                                jnp.clip(
                                    ratio,
                                    1.0 - cfg.clip_eps,
                                    1.0 + cfg.clip_eps,
                                )
                                * gae
                        )

                        loss_actor = -jnp.minimum(loss_actor_unclipped, loss_actor_clipped)
                        loss_actor = loss_actor.mean()
                        entropy = pi.entropy().mean()

                        # CL penalty (for regularization-based methods)
                        cl_penalty = cl.penalty(params, cl_state, cfg.reg_coef)

                        total_loss = (loss_actor
                                      + cfg.vf_coef * value_loss
                                      - cfg.ent_coef * entropy
                                      + cl_penalty)
                        return total_loss, (value_loss, loss_actor, entropy, cl_penalty)

                    # returns a function with the same parameters as loss_fn that calculates the gradient of the loss function
                    grad_fn = jax.value_and_grad(_loss_fn, has_aux=True)

                    # call the grad_fn function to get the total loss and the gradients
                    total_loss, grads = grad_fn(train_state.params, traj_batch, advantages, targets)

                    # For AGEM, we need to project the gradients
                    agem_stats = {}

                    def apply_agem_projection():
                        # Sample from memory
                        rng_1, sample_rng = jax.random.split(rng)
                        # Pick a random sample from AGEM memory
                        mem_obs, mem_actions, mem_log_probs, mem_advs, mem_targets, mem_values = sample_memory(
                            cl_state, cfg.agem_sample_size, sample_rng
                        )

                        # Compute memory gradient
                        grads_mem, grads_stats = compute_memory_gradient(
                            network, train_state.params,
                            cfg.clip_eps, cfg.vf_coef, cfg.ent_coef,
                            mem_obs, mem_actions, mem_advs, mem_log_probs,
                            mem_targets, mem_values,
                            env_idx=env_idx
                        )

                        # scale memory gradient by batch-size ratio
                        # ppo_bs = config.num_actors * config.num_steps
                        # mem_bs = config.agem_sample_size
                        g_ppo, _ = ravel_pytree(grads)  # grads  = fresh PPO grads
                        g_mem, _ = ravel_pytree(grads_mem)  # grads_mem = memory grads
                        norm_ppo = jnp.linalg.norm(g_ppo) + 1e-12
                        norm_mem = jnp.linalg.norm(g_mem) + 1e-12
                        scale = norm_ppo / norm_mem * cfg.agem_gradient_scale
                        grads_mem_scaled = jax.tree_util.tree_map(lambda g: g * scale, grads_mem)

                        # Project new grads
                        projected_grads, proj_stats = agem_project(grads, grads_mem_scaled)

                        # Combine stats for logging
                        combined_stats = {**grads_stats, **proj_stats}

                        scaled_norm = jnp.linalg.norm(ravel_pytree(grads_mem_scaled)[0])
                        combined_stats["agem/mem_grad_norm_scaled"] = scaled_norm

                        # Add memory buffer fullness percentage
                        total_used = jnp.sum(cl_state.sizes)
                        total_capacity = cl_state.max_tasks * cl_state.max_size_per_task
                        memory_fullness_pct = (total_used / total_capacity) * 100.0
                        combined_stats["agem/memory_fullness_pct"] = memory_fullness_pct

                        return projected_grads, combined_stats

                    def no_agem_projection():
                        # Return empty stats with the same structure as apply_agem_projection
                        empty_stats = {
                            "agem/agem_alpha": jnp.array(0.0),
                            "agem/agem_dot_g": jnp.array(0.0),
                            "agem/agem_final_grad_norm": jnp.array(0.0),
                            "agem/agem_is_proj": jnp.array(False),
                            "agem/agem_mem_grad_norm": jnp.array(0.0),
                            "agem/agem_ppo_grad_norm": jnp.array(0.0),
                            "agem/agem_projected_grad_norm": jnp.array(0.0),
                            "agem/mem_grad_norm_scaled": jnp.array(0.0),
                            "agem/memory_fullness_pct": jnp.array(0.0),
                            "agem/ppo_actor_loss": jnp.array(0.0),
                            "agem/ppo_entropy": jnp.array(0.0),
                            "agem/ppo_total_loss": jnp.array(0.0),
                            "agem/ppo_value_loss": jnp.array(0.0)
                        }
                        return grads, empty_stats

                    # Gradient projection for AGEM
                    if cfg.cl_method.lower() == "agem" and cl_state is not None:
                        grads, agem_stats = jax.lax.cond(
                            jnp.sum(cl_state.sizes) > 0,
                            lambda: apply_agem_projection(),
                            lambda: no_agem_projection()
                        )

                    loss_information = total_loss, grads, agem_stats

                    # apply the gradients to the network
                    train_state = train_state.apply_gradients(grads=grads)

                    # Of course we also need to add the network to the carry here
                    return (train_state, cl_state), loss_information

                train_state, traj_batch, advantages, targets, steps_for_env, rng, cl_state = update_state

                # set the batch size and check if it is correct
                batch_size = cfg.minibatch_size * cfg.num_minibatches
                assert (
                        batch_size == cfg.num_steps * cfg.num_actors
                ), "batch size must be equal to number of steps * number of actors"

                # create a batch of the trajectory, advantages, and targets
                batch = (traj_batch, advantages, targets)

                # reshape the batch to be compatible with the network
                batch = jax.tree_util.tree_map(
                    f=(lambda x: x.reshape((batch_size,) + x.shape[2:])), tree=batch
                )
                # split the random number generator for shuffling the batch
                rng, _rng = jax.random.split(rng)

                # creates random sequences of numbers from 0 to batch_size, one for each vmap
                permutation = jax.random.permutation(_rng, batch_size)

                # shuffle the batch
                shuffled_batch = jax.tree_util.tree_map(
                    lambda x: jnp.take(x, permutation, axis=0), batch
                )  # outputs a tuple of the batch, advantages, and targets shuffled

                minibatches = jax.tree_util.tree_map(
                    f=(lambda x: jnp.reshape(x, [cfg.num_minibatches, -1] + list(x.shape[1:]))), tree=shuffled_batch,
                )

                (train_state, cl_state), loss_information = jax.lax.scan(
                    f=_update_minbatch,
                    init=(train_state, cl_state),
                    xs=minibatches
                )

                # Handle different return formats based on CL method
                total_loss, grads, agem_stats = loss_information
                # Create a dictionary to store all loss information
                loss_dict = {
                    "total_loss": total_loss
                }
                if cfg.cl_method.lower() == "agem":
                    loss_dict["agem_stats"] = agem_stats

                update_state = (train_state, traj_batch, advantages, targets, steps_for_env, rng, cl_state)
                return update_state, loss_dict

            # create a tuple to be passed into the jax.lax.scan function
            update_state = (train_state, traj_batch, advantages, targets, steps_for_env, rng, cl_state)

            update_state, loss_info = jax.lax.scan(
                f=_update_epoch,
                init=update_state,
                xs=None,
                length=cfg.update_epochs
            )

            # unpack update_state
            train_state, traj_batch, advantages, targets, steps_for_env, rng, cl_state = update_state
            current_timestep = update_step * cfg.num_steps * cfg.num_envs
            metrics = jax.tree_util.tree_map(lambda x: x.mean(), info)

            if cfg.cl_method.lower() == "agem" and cl_state is not None:
                cl_state, rng = update_agem_memory(cfg.agem_sample_size, env_idx, advantages, cl_state, rng, targets,
                                                   traj_batch)

            # General section
            # Update the step counter
            update_step += 1

            metrics["General/env_index"] = env_idx
            metrics["General/update_step"] = update_step
            metrics["General/steps_for_env"] = steps_for_env
            metrics["General/env_step"] = update_step * cfg.num_steps * cfg.num_envs
            if cfg.anneal_lr:
                metrics["General/learning_rate"] = linear_schedule(
                    update_step * cfg.num_minibatches * cfg.update_epochs)
            else:
                metrics["General/learning_rate"] = cfg.lr

            # Losses section
            # Extract total_loss and components from loss_info
            loss_dict = loss_info
            total_loss = loss_dict["total_loss"]
            # Unpack the components of total_loss
            value_loss, loss_actor, entropy, reg_loss = total_loss[1]
            total_loss = total_loss[0]  # The actual scalar loss value

            metrics["Losses/total_loss"] = total_loss.mean()
            metrics["Losses/value_loss"] = value_loss.mean()
            metrics["Losses/actor_loss"] = loss_actor.mean()
            metrics["Losses/entropy"] = entropy.mean()
            metrics["Losses/reg_loss"] = reg_loss.mean()

            # Add AGEM stats to metrics if they exist
            if "agem_stats" in loss_dict:
                agem_stats = loss_dict["agem_stats"]
                for k, v in agem_stats.items():
                    if v.size > 0:  # Only add if there are values
                        metrics[k] = v.mean()

            # Soup Kitchen
            T, E = cfg.num_steps, cfg.num_envs
            A = num_agents
            max_per_episode = max_soup_vals[env_idx]

            # soups_tea: (T, E, A)
            soups_tea = jnp.stack([info["soups"][a] for a in agents], axis=-1)

            # total soups per env in this window
            soups_per_env = soups_tea.sum(axis=(0, 2))  # (E,)

            # done flags per env from first agent
            done_tea = traj_batch.done.reshape(T, E, A)
            done_te = done_tea[..., 0]  # (T, E)
            episodes_per_env = done_te.sum(axis=0)  # (E,)

            # ------- TRUE per-episode average (only finished episodes) -------
            mask = episodes_per_env > 0
            true_avg_per_ep_env = jnp.where(mask, soups_per_env / jnp.maximum(episodes_per_env, 1), 0.0)
            # mean over envs that finished
            num_finished_envs = jnp.maximum(mask.sum(), 1)
            metrics["Soup/total"] = true_avg_per_ep_env.sum() / num_finished_envs

            # scaled (true) vs capacity
            metrics["Soup/scaled"] = jnp.where(max_per_episode > 0,
                                               (true_avg_per_ep_env / max_per_episode).sum() / num_finished_envs, 0.0)

            # per-agent soup
            for ai, agent in enumerate(agents):
                soups_te = soups_tea[:, :, ai].sum(axis=0)  # (E,)
                per_agent = jnp.where(mask, soups_te / jnp.maximum(episodes_per_env, 1), 0.0)
                metrics[f"Soup/{agent}"] = per_agent.sum() / num_finished_envs

            metrics.pop('soups', None)

            # Rewards section
            # Agent-agnostic reward logging
            for agent in agents:
                metrics[f"General/shaped_reward_{agent}"] = metrics["shaped_reward"][agent]
                metrics[f"General/shaped_reward_annealed_{agent}"] = (metrics[f"General/shaped_reward_{agent}"] *
                                                                      rew_shaping_anneal(current_timestep))

            metrics.pop('shaped_reward', None)

            # Advantages and Targets section
            metrics["Advantage_Targets/advantages"] = advantages.mean()
            metrics["Advantage_Targets/targets"] = targets.mean()

            # Dormant neuron ratio - calculate from current batch
            obs_batch = batchify(last_obs, agents, cfg.num_actors, not cfg.use_cnn)
            _, _, current_dormant_ratio = network.apply(train_state.params, obs_batch, env_idx=env_idx)
            metrics["Neural_Activity/dormant_ratio"] = current_dormant_ratio

            def evaluate_and_log(rng, update_step):
                rng, eval_rng = jax.random.split(rng)

                def log_metrics(metrics, update_step):
                    if cfg.evaluation:
                        avg_rewards, avg_soups = evaluate_all_envs(
                            eval_rng, train_state.params, seq_length, evaluate_env
                        )
                        metrics = add_eval_metrics(avg_rewards, avg_soups, env_names, max_soup_vals, metrics)

                    def callback(args):
                        metrics, update_step, env_counter = args
                        real_step = (env_counter - 1) * cfg.num_updates + update_step
                        for key, value in metrics.items():
                            writer.add_scalar(key, value, real_step)

                    jax.experimental.io_callback(callback, None, (metrics, update_step, env_idx + 1))
                    return None

                def do_not_log(metrics, update_step):
                    return None

                jax.lax.cond((update_step % cfg.log_interval) == 0, log_metrics, do_not_log, metrics, update_step)

            # Evaluate the model and log the metrics
            evaluate_and_log(rng=rng, update_step=update_step)

            runner_state = (train_state, env_state, last_obs, update_step, steps_for_env, rng, cl_state)

            return runner_state, metrics

        rng, train_rng = jax.random.split(rng)

        # initialize a carrier that keeps track of the states and observations of the agents
        runner_state = (train_state, env_state, obsv, 0, 0, train_rng, cl_state)

        # apply the _update_step function a series of times, while keeping track of the state
        runner_state, metrics = jax.lax.scan(
            f=_update_step,
            init=runner_state,
            xs=None,
            length=cfg.num_updates
        )

        # Return the runner state after the training loop, and the metrics arrays
        return runner_state, metrics

    def loop_over_envs(rng, train_state, cl_state, envs):
        '''
        Loops over the environments and trains the network
        @param rng: random number generator
        @param train_state: the current state of the training
        @param envs: the environments
        returns the runner state and the metrics
        '''
        # split the random number generator for training on the environments
        rng, *env_rngs = jax.random.split(rng, seq_length + 1)

        visualizer = None
        for task_idx, (rng, env) in enumerate(zip(env_rngs, envs)):
            # --- Task Training ---
            print(f"Training on environment: {task_idx} - {env.layout_name}")
            runner_state, metrics = train_on_environment(rng, train_state, cl_state, task_idx)
            train_state = runner_state[0]
            cl_state = runner_state[6]

            # Continual Learning
            importance = importance_fn(train_state.params, task_idx, rng)
            cl_state = cl.update_state(cl_state, train_state.params, importance)

            # Video Recording
            if cfg.record_video:
                if visualizer is None:
                    visualizer = create_visualizer(num_agents, cfg.env_name)
                # Record a video after finishing training on a task
                env_name = env.layout_name
                start_time = time.time()
                states = rollout_for_video(rng, cfg, train_state, env, network, task_idx, cfg.video_length)
                print(f"Rollout for video took {time.time() - start_time:.2f} seconds.")
                start_time = time.time()
                file_path = f"{exp_dir}/task_{task_idx}_{env_name}.mp4"
                visualizer.animate(states, out_path=file_path, task_idx=task_idx, env=env)
                print(f"Animating video took {time.time() - start_time:.2f} seconds.")

            # save the model
            repo_root = Path(__file__).resolve().parent.parent
            path = f"{repo_root}/checkpoints/overcooked/{cfg.cl_method}/{run_name}/model_env_{task_idx + 1}"
            save_params(path, train_state, env_kwargs=env.layout, layout_name=env.layout_name, config=cfg)

            if cfg.single_task_idx is not None:
                break  # stop after the first env

    def save_params(path, train_state, env_kwargs=None, layout_name=None, config=None):
        '''
        Saves the parameters of the network along with environment configuration
        @param path: the path to save the parameters
        @param train_state: the current state of the training
        @param env_kwargs: the environment kwargs used to create the environment
        @param layout_name: the name of the layout
        @param config: the configuration used for training
        returns None
        '''
        os.makedirs(os.path.dirname(path), exist_ok=True)

        # Save model parameters
        with open(path, "wb") as f:
            f.write(
                flax.serialization.to_bytes(
                    {"params": train_state.params}
                )
            )

        # Save configuration and layout information
        if env_kwargs is not None or layout_name is not None or config is not None:
            # Define a recursive function to convert FrozenDict to regular dict
            def convert_frozen_dict(obj):
                if isinstance(obj, flax.core.frozen_dict.FrozenDict):
                    return {k: convert_frozen_dict(v) for k, v in unfreeze(obj).items()}
                elif isinstance(obj, dict):
                    return {k: convert_frozen_dict(v) for k, v in obj.items()}
                elif isinstance(obj, list):
                    return [convert_frozen_dict(item) for item in obj]
                elif isinstance(obj, jax.Array):
                    # Convert JAX arrays to native Python types
                    array_obj = np.array(obj)
                    # Handle scalar values
                    if array_obj.size == 1:
                        return array_obj.item()
                    # Handle arrays
                    return array_obj.tolist()
                else:
                    return obj

            # Convert env_kwargs to regular dict
            env_kwargs = convert_frozen_dict(env_kwargs)

            config_data = {
                "env_kwargs": env_kwargs,
                "layout_name": layout_name
            }

            # Add relevant configuration parameters
            if config is not None:
                config_dict = {
                    "use_cnn": config.use_cnn,
                    "num_tasks": seq_length,
                    "use_multihead": config.use_multihead,
                    "shared_backbone": config.shared_backbone,
                    "big_network": config.big_network,
                    "use_task_id": config.use_task_id,
                    "regularize_heads": config.regularize_heads,
                    "use_layer_norm": config.use_layer_norm,
                    "activation": config.activation,
                    "strategy": config.strategy,
                    "seed": config.seed,
                }
                # Convert any FrozenDict objects in the config
                config_dict = convert_frozen_dict(config_dict)
                config_data.update(config_dict)

            # Apply the conversion to the entire config_data to ensure all nested FrozenDict objects are converted
            config_data = convert_frozen_dict(config_data)

            config_path = f"{path}_config.json"
            with open(config_path, "w") as f:
                json.dump(config_data, f, indent=2)

        print('model saved to', path)

    # Run the model
    rng, train_rng = jax.random.split(rng)
    cl_state = init_cl_state(train_state.params, cfg.regularize_critic, cfg.regularize_heads)

    # Initialize AGEM memory if using AGEM and this is the first environment
    if cfg.cl_method.lower() == "agem":
        # Get observation dimension
        obs_dim = envs[0].observation_space().shape
        if not cfg.use_cnn:
            obs_dim = (np.prod(obs_dim),)
        # Initialize memory buffer
        cl_state = init_agem_memory(cfg.agem_memory_size, obs_dim, max_tasks=seq_length)

    # apply the loop_over_envs function to the environments
    loop_over_envs(train_rng, train_state, cl_state, envs)


if __name__ == "__main__":
    print("Running main...")
    main()<|MERGE_RESOLUTION|>--- conflicted
+++ resolved
@@ -104,12 +104,9 @@
     random_reset: bool = False
     random_agent_start: bool = True
     complementary_restrictions: bool = False  # One agent can't pick up onions, other can't pick up plates
-<<<<<<< HEAD
     separated_agents: bool = False  # only accept layouts where agents occupy different connected regions of the grid
-=======
 
     # Non-stationarity environment parameters
->>>>>>> a7896727
     sticky_actions: bool = False  # Actions have a probability of being forcefully repeated
     slippery_tiles: bool = False  # Some floor tiles cause agents to slide randomly
     random_pot_size: bool = False  # Pot size is randomized at each reset
